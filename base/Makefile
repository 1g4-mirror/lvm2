# Copyright (C) 2018 Red Hat, Inc. All rights reserved.
#
# This file is part of the device-mapper userspace tools.
#
# This copyrighted material is made available to anyone wishing to use,
# modify, copy, or redistribute it subject to the terms and conditions
# of the GNU Lesser General Public License v.2.1.
#
# You should have received a copy of the GNU Lesser General Public License
# along with this program; if not, write to the Free Software Foundation,
# Inc., 51 Franklin Street, Fifth Floor, Boston, MA 02110-1301 USA

# Uncomment this to build the simple radix tree.  You'll need to make clean too.
<<<<<<< HEAD
# Comment to build the advanced radix tree.
base/data-struct/radix-tree.o: CFLAGS += -DSIMPLE_RADIX_TREE
=======
#base/data-struct/radix-tree.o: CFLAGS += -DSIMPLE_RADIX_TREE
>>>>>>> bda4f3a7

BASE_SOURCE=\
	base/data-struct/radix-tree.c \
	base/data-struct/hash.c \
	base/data-struct/list.c

BASE_DEPENDS=$(addprefix $(top_builddir)/,$(subst .c,.d,$(BASE_SOURCE)))
BASE_OBJECTS=$(addprefix $(top_builddir)/,$(subst .c,.o,$(BASE_SOURCE)))
CLEAN_TARGETS+=$(BASE_DEPENDS) $(BASE_OBJECTS)

-include $(BASE_DEPENDS)

$(BASE_OBJECTS): INCLUDES+=-I$(top_srcdir)/base/

$(top_builddir)/base/libbase.a: $(BASE_OBJECTS)
	@echo "    [AR] $@"
	$(Q) $(RM) $@
	$(Q) $(AR) rsv $@ $(BASE_OBJECTS) > /dev/null

CLEAN_TARGETS+=$(top_builddir)/base/libbase.a<|MERGE_RESOLUTION|>--- conflicted
+++ resolved
@@ -11,12 +11,8 @@
 # Inc., 51 Franklin Street, Fifth Floor, Boston, MA 02110-1301 USA
 
 # Uncomment this to build the simple radix tree.  You'll need to make clean too.
-<<<<<<< HEAD
 # Comment to build the advanced radix tree.
-base/data-struct/radix-tree.o: CFLAGS += -DSIMPLE_RADIX_TREE
-=======
 #base/data-struct/radix-tree.o: CFLAGS += -DSIMPLE_RADIX_TREE
->>>>>>> bda4f3a7
 
 BASE_SOURCE=\
 	base/data-struct/radix-tree.c \
