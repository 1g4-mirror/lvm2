--- conflicted
+++ resolved
@@ -464,13 +464,6 @@
 	name_sl = dm_list_item(name_list, struct dm_str_list);
 	name = name_sl->str;
 
-<<<<<<< HEAD
-	if (dev->flags & DEV_BCACHE_EXCL)
-		flags |= EF_EXCL;
-=======
-	flags |= O_DIRECT;
-	flags |= O_NOATIME;
-
 	/*
 	 * FIXME: udev is a train wreck when we open RDWR and close, so we
 	 * need to only use RDWR when we actually need to write, and use
@@ -478,15 +471,11 @@
 	 * just open with RDWR by default.
 	 */
 
-	if (dev->flags & DEV_BCACHE_EXCL) {
-		flags |= O_EXCL;
-		flags |= O_RDWR;
-	} else if (dev->flags & DEV_BCACHE_WRITE) {
-		flags |= O_RDWR;
-	} else {
-		flags |= O_RDONLY;
-	}
->>>>>>> 40c1f788
+	if (dev->flags & DEV_BCACHE_EXCL)
+		flags |= EF_EXCL;
+
+	else if (!(dev->flags & DEV_BCACHE_WRITE))
+		flags |= EF_READ_ONLY;
 
 retry_open:
 
@@ -548,7 +537,7 @@
 		return 0;
 	}
 
-	bcache_put_dev(scan_bcache, dev->bdev);
+	bcache_put_dev(dev->bdev);
 	dev->bdev = NULL;
 	return 1;
 }
@@ -798,7 +787,7 @@
 	if (cache_blocks > MAX_BCACHE_BLOCKS)
 		cache_blocks = MAX_BCACHE_BLOCKS;
 
-	if (!(ioe = create_async_io_engine())) {
+	if (!(ioe = create_async_io_engine(true))) {
 		log_error("Failed to create bcache io engine.");
 		return 0;
 	}
@@ -1136,7 +1125,7 @@
 	if (_in_bcache(dev) && !(dev->flags & DEV_BCACHE_EXCL)) {
 		/* FIXME: avoid tossing out bcache blocks just to replace fd. */
 		log_debug("Close and reopen excl %s", dev_name(dev));
-		bcache_invalidate_fd(scan_bcache, dev->bcache_fd);
+		bcache_invalidate_dev(scan_bcache, dev->bdev);
 		_scan_dev_close(dev);
 	}
 	dev->flags |= DEV_BCACHE_EXCL;
@@ -1182,21 +1171,17 @@
 		return false;
 	}
 
-<<<<<<< HEAD
-	if (dev->bdev <= 0) {
-=======
 	if (!(dev->flags & DEV_BCACHE_WRITE)) {
 		/* FIXME: avoid tossing out bcache blocks just to replace fd. */
 		log_debug("Close and reopen to write %s", dev_name(dev));
-		bcache_invalidate_fd(scan_bcache, dev->bcache_fd);
+		bcache_invalidate_dev(scan_bcache, dev->bdev);
 		_scan_dev_close(dev);
 
 		dev->flags |= DEV_BCACHE_WRITE;
 		label_scan_open(dev);
 	}
 
-	if (dev->bcache_fd <= 0) {
->>>>>>> 40c1f788
+	if (!dev->bdev) {
 		/* This is not often needed, perhaps only with lvmetad. */
 		dev->flags |= DEV_BCACHE_WRITE;
 		if (!label_scan_open(dev)) {
@@ -1232,21 +1217,17 @@
 		return false;
 	}
 
-<<<<<<< HEAD
-	if (dev->bdev<= 0) {
-=======
 	if (!(dev->flags & DEV_BCACHE_WRITE)) {
 		/* FIXME: avoid tossing out bcache blocks just to replace fd. */
 		log_debug("Close and reopen to write %s", dev_name(dev));
-		bcache_invalidate_fd(scan_bcache, dev->bcache_fd);
+		bcache_invalidate_dev(scan_bcache, dev->bdev);
 		_scan_dev_close(dev);
 
 		dev->flags |= DEV_BCACHE_WRITE;
 		label_scan_open(dev);
 	}
 
-	if (dev->bcache_fd <= 0) {
->>>>>>> 40c1f788
+	if (!dev->bdev) {
 		/* This is not often needed, perhaps only with lvmetad. */
 		dev->flags |= DEV_BCACHE_WRITE;
 		if (!label_scan_open(dev)) {
@@ -1282,21 +1263,17 @@
 		return false;
 	}
 
-<<<<<<< HEAD
-	if (dev->bdev<= 0) {
-=======
 	if (!(dev->flags & DEV_BCACHE_WRITE)) {
 		/* FIXME: avoid tossing out bcache blocks just to replace fd. */
 		log_debug("Close and reopen to write %s", dev_name(dev));
-		bcache_invalidate_fd(scan_bcache, dev->bcache_fd);
+		bcache_invalidate_dev(scan_bcache, dev->bdev);
 		_scan_dev_close(dev);
 
 		dev->flags |= DEV_BCACHE_WRITE;
 		label_scan_open(dev);
 	}
 
-	if (dev->bcache_fd <= 0) {
->>>>>>> 40c1f788
+	if (!dev->bdev) {
 		/* This is not often needed, perhaps only with lvmetad. */
 		dev->flags |= DEV_BCACHE_WRITE;
 		if (!label_scan_open(dev)) {
