--- conflicted
+++ resolved
@@ -1624,7 +1624,6 @@
 		(region_size / pe_size);
 }
 
-<<<<<<< HEAD
 /*
  * Preparation for a specific allocation attempt
  * stripes and mirrors refer to the parallel areas used for data.
@@ -1824,8 +1823,6 @@
 		dm_pool_destroy(ah->mem);
 }
 
-=======
->>>>>>> 3225f8d1
 /* Is there enough total space or should we give up immediately? */
 static int _sufficient_pes_free(struct alloc_handle *ah, struct dm_list *pvms,
 				uint32_t allocated, uint32_t extents_still_needed)
@@ -7393,7 +7390,6 @@
 		if (!(create_segtype = get_segtype_from_string(vg->cmd, "striped")))
 			return_0;
 	} else if (seg_is_mirrored(lp) || seg_is_raid(lp)) {
-<<<<<<< HEAD
 		if (!(seg_is_raid0(lp) || seg_is_raid0_meta(lp))) {
 			/* FIXME: this will not pass cluster lock! */
 			init_mirror_in_sync(lp->nosync);
@@ -7404,7 +7400,8 @@
 				 	  lp->segtype->name);
 				status |= LV_NOTSYNCED;
 			}
-=======
+		}
+
 		if (is_change_activating(lp->activate) && (lp->activate != CHANGE_AEY) &&
 		    vg_is_clustered(vg) && seg_is_mirrored(lp) && !seg_is_raid(lp) &&
 		    !cluster_mirror_is_available(vg->cmd)) {
@@ -7414,7 +7411,6 @@
 
 		/* FIXME This will not pass cluster lock! */
 		init_mirror_in_sync(lp->nosync);
->>>>>>> 3225f8d1
 
 PFLA("region_size=%u", lp->region_size);
 			lp->region_size = adjusted_mirror_region_size(vg->extent_size,
@@ -7422,15 +7418,12 @@
 								      lp->region_size, 0);
 PFLA("region_size=%u", lp->region_size);
 		}
-<<<<<<< HEAD
 PFLA("region_size=%u", lp->region_size);
-=======
 
 		lp->region_size = adjusted_mirror_region_size(vg->extent_size,
 							      lp->extents,
 							      lp->region_size, 0,
 							      vg_is_clustered(vg));
->>>>>>> 3225f8d1
 	} else if (pool_lv && seg_is_thin_volume(lp)) {
 		if (!lv_is_thin_pool(pool_lv)) {
 			log_error("Logical volume %s is not a thin pool.",
