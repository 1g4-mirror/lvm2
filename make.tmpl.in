--- conflicted
+++ resolved
@@ -309,11 +309,7 @@
 LIB_VERSION_APP := $(shell $(AWK) -F '[(). ]' '{printf "%s.%s",$$1,$$4}' $(top_srcdir)/VERSION)
 
 INCLUDES += -I$(top_srcdir) -I$(srcdir) -I$(top_builddir)/include
-<<<<<<< HEAD
-=======
-
-INC_LNS = $(top_builddir)/include/.symlinks_created
->>>>>>> cb379c86
+
 
 DEPS = $(top_builddir)/make.tmpl $(top_srcdir)/VERSION \
        $(top_builddir)/Makefile
